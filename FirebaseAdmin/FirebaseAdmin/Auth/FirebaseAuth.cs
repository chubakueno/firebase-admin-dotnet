// Copyright 2018, Google Inc. All rights reserved.
//
// Licensed under the Apache License, Version 2.0 (the "License");
// you may not use this file except in compliance with the License.
// You may obtain a copy of the License at
//
//     http://www.apache.org/licenses/LICENSE-2.0
//
// Unless required by applicable law or agreed to in writing, software
// distributed under the License is distributed on an "AS IS" BASIS,
// WITHOUT WARRANTIES OR CONDITIONS OF ANY KIND, either express or implied.
// See the License for the specific language governing permissions and
// limitations under the License.

using System;
using System.Collections.Generic;
using System.Threading;
using System.Threading.Tasks;

namespace FirebaseAdmin.Auth
{
    /// <summary>
    /// This is the entry point to all server-side Firebase Authentication operations. You can
    /// get an instance of this class via <c>FirebaseAuth.DefaultInstance</c>.
    /// </summary>
    public sealed class FirebaseAuth : IFirebaseService
    {
        private readonly FirebaseApp app;
        private readonly Lazy<FirebaseTokenFactory> tokenFactory;
        private readonly Lazy<FirebaseTokenVerifier> idTokenVerifier;
        private readonly Lazy<FirebaseUserManager> userManager;
        private readonly object authLock = new object();
        private bool deleted;

        private FirebaseAuth(FirebaseApp app)
        {
            this.app = app;
            this.tokenFactory = new Lazy<FirebaseTokenFactory>(
                () => FirebaseTokenFactory.Create(this.app), true);
            this.idTokenVerifier = new Lazy<FirebaseTokenVerifier>(
                () => FirebaseTokenVerifier.CreateIDTokenVerifier(this.app), true);
            this.userManager = new Lazy<FirebaseUserManager>(
                () => FirebaseUserManager.Create(this.app), true);
        }

        /// <summary>
        /// Gets the auth instance associated with the default Firebase app. This property is
        /// <c>null</c> if the default app doesn't yet exist.
        /// </summary>
        public static FirebaseAuth DefaultInstance
        {
            get
            {
                var app = FirebaseApp.DefaultInstance;
                if (app == null)
                {
                    return null;
                }

                return GetAuth(app);
            }
        }

        /// <summary>
        /// Returns the auth instance for the specified app.
        /// </summary>
        /// <returns>The <see cref="FirebaseAuth"/> instance associated with the specified
        /// app.</returns>
        /// <exception cref="System.ArgumentNullException">If the app argument is null.</exception>
        /// <param name="app">An app instance.</param>
        public static FirebaseAuth GetAuth(FirebaseApp app)
        {
            if (app == null)
            {
                throw new ArgumentNullException("App argument must not be null.");
            }

            return app.GetOrInit<FirebaseAuth>(typeof(FirebaseAuth).Name, () =>
            {
                return new FirebaseAuth(app);
            });
        }

        /// <summary>
        /// Creates a Firebase custom token for the given user ID. This token can then be sent
        /// back to a client application to be used with the
        /// <a href="https://firebase.google.com/docs/auth/admin/create-custom-tokens#sign_in_using_custom_tokens_on_clients">
        /// signInWithCustomToken</a> authentication API.
        /// <para>
        /// This method attempts to generate a token using:
        /// <list type="number">
        /// <item>
        /// <description>the private key of <see cref="FirebaseApp"/>'s service account
        /// credentials, if provided at initialization.</description>
        /// </item>
        /// <item>
        /// <description>the IAM service if a service accound ID was specified via
        /// <see cref="AppOptions"/></description>
        /// </item>
        /// <item>
        /// <description>the local metadata server if the code is deployed in a GCP-managed
        /// environment.</description>
        /// </item>
        /// </list>
        /// </para>
        /// </summary>
        /// <returns>A task that completes with a Firebase custom token.</returns>
        /// <exception cref="ArgumentException">If <paramref name="uid"/> is null, empty or longer
        /// than 128 characters.</exception>
        /// <exception cref="FirebaseException">If an error occurs while creating a custom
        /// token.</exception>
        /// <param name="uid">The UID to store in the token. This identifies the user to other
        /// Firebase services (Realtime Database, Firebase Auth, etc.). Must not be longer than
        /// 128 characters.</param>
        public async Task<string> CreateCustomTokenAsync(string uid)
        {
            return await this.CreateCustomTokenAsync(uid, default(CancellationToken));
        }

        /// <summary>
        /// Creates a Firebase custom token for the given user ID. This token can then be sent
        /// back to a client application to be used with the
        /// <a href="https://firebase.google.com/docs/auth/admin/create-custom-tokens#sign_in_using_custom_tokens_on_clients">
        /// signInWithCustomToken</a> authentication API.
        /// <para>
        /// This method attempts to generate a token using:
        /// <list type="number">
        /// <item>
        /// <description>the private key of <see cref="FirebaseApp"/>'s service account
        /// credentials, if provided at initialization.</description>
        /// </item>
        /// <item>
        /// <description>the IAM service if a service accound ID was specified via
        /// <see cref="AppOptions"/></description>
        /// </item>
        /// <item>
        /// <description>the local metadata server if the code is deployed in a GCP-managed
        /// environment.</description>
        /// </item>
        /// </list>
        /// </para>
        /// </summary>
        /// <returns>A task that completes with a Firebase custom token.</returns>
        /// <exception cref="ArgumentException">If <paramref name="uid"/> is null, empty or longer
        /// than 128 characters.</exception>
        /// <exception cref="FirebaseException">If an error occurs while creating a custom
        /// token.</exception>
        /// <param name="uid">The UID to store in the token. This identifies the user to other
        /// Firebase services (Realtime Database, Firebase Auth, etc.). Must not be longer than
        /// 128 characters.</param>
        /// <param name="cancellationToken">A cancellation token to monitor the asynchronous
        /// operation.</param>
        public async Task<string> CreateCustomTokenAsync(
            string uid, CancellationToken cancellationToken)
        {
            return await this.CreateCustomTokenAsync(uid, null, cancellationToken);
        }

        /// <summary>
        /// Creates a Firebase custom token for the given user ID containing the specified
        /// additional claims. This token can then be sent back to a client application to be used
        /// with the
        /// <a href="https://firebase.google.com/docs/auth/admin/create-custom-tokens#sign_in_using_custom_tokens_on_clients">
        /// signInWithCustomToken</a> authentication API.
        /// <para>This method uses the same mechanisms as
        /// <see cref="CreateCustomTokenAsync(string)"/> to sign custom tokens.</para>
        /// </summary>
        /// <returns>A task that completes with a Firebase custom token.</returns>
        /// <exception cref="ArgumentException">If <paramref name="uid"/> is null, empty or longer
        /// than 128 characters. Or, if <paramref name="developerClaims"/> contains any standard
        /// JWT claims.</exception>
        /// <exception cref="FirebaseException">If an error occurs while creating a custom
        /// token.</exception>
        /// <param name="uid">The UID to store in the token. This identifies the user to other
        /// Firebase services (Realtime Database, Firebase Auth, etc.). Must not be longer than
        /// 128 characters.</param>
        /// <param name="developerClaims">Additional claims to be stored in the token, and made
        /// available to Firebase security rules. These must be serializable to JSON, and must not
        /// contain any standard JWT claims.</param>
        public async Task<string> CreateCustomTokenAsync(
            string uid, IDictionary<string, object> developerClaims)
        {
            return await this.CreateCustomTokenAsync(uid, developerClaims, default(CancellationToken));
        }

        /// <summary>
        /// Creates a Firebase custom token for the given user ID containing the specified
        /// additional claims. This token can then be sent back to a client application to be used
        /// with the
        /// <a href="https://firebase.google.com/docs/auth/admin/create-custom-tokens#sign_in_using_custom_tokens_on_clients">
        /// signInWithCustomToken</a> authentication API.
        /// <para>This method uses the same mechanisms as
        /// <see cref="CreateCustomTokenAsync(string)"/> to sign custom tokens.</para>
        /// </summary>
        /// <returns>A task that completes with a Firebase custom token.</returns>
        /// <exception cref="ArgumentException">If <paramref name="uid"/> is null, empty or longer
        /// than 128 characters. Or, if <paramref name="developerClaims"/> contains any standard
        /// JWT claims.</exception>
        /// <exception cref="FirebaseException">If an error occurs while creating a custom
        /// token.</exception>
        /// <param name="uid">The UID to store in the token. This identifies the user to other
        /// Firebase services (Realtime Database, Firebase Auth, etc.). Must not be longer than
        /// 128 characters.</param>
        /// <param name="developerClaims">Additional claims to be stored in the token, and made
        /// available to Firebase security rules. These must be serializable to JSON, and must not
        /// contain any standard JWT claims.</param>
        /// <param name="cancellationToken">A cancellation token to monitor the asynchronous
        /// operation.</param>
        public async Task<string> CreateCustomTokenAsync(
            string uid,
            IDictionary<string, object> developerClaims,
            CancellationToken cancellationToken)
        {
            var tokenFactory = this.IfNotDeleted(() => this.tokenFactory.Value);
            return await tokenFactory.CreateCustomTokenAsync(
                uid, developerClaims, cancellationToken).ConfigureAwait(false);
        }

        /// <summary>
        /// Parses and verifies a Firebase ID token.
        /// <para>A Firebase client app can identify itself to a trusted back-end server by sending
        /// its Firebase ID Token (accessible via the <c>getIdToken()</c> API in the Firebase
        /// client SDK) with its requests. The back-end server can then use this method
        /// to verify that the token is valid. This method ensures that the token is correctly
        /// signed, has not expired, and it was issued against the Firebase project associated with
        /// this <c>FirebaseAuth</c> instance.</para>
        /// <para>See <a href="https://firebase.google.com/docs/auth/admin/verify-id-tokens">Verify
        /// ID Tokens</a> for code samples and detailed documentation.</para>
        /// </summary>
        /// <returns>A task that completes with a <see cref="FirebaseToken"/> representing
        /// the verified and decoded ID token.</returns>
        /// <exception cref="ArgumentException">If ID token argument is null or empty.</exception>
        /// <exception cref="FirebaseException">If the ID token fails to verify.</exception>
        /// <param name="idToken">A Firebase ID token string to parse and verify.</param>
        public async Task<FirebaseToken> VerifyIdTokenAsync(string idToken)
        {
            return await this.VerifyIdTokenAsync(idToken, default(CancellationToken));
        }

        /// <summary>
        /// Parses and verifies a Firebase ID token.
        /// <para>A Firebase client app can identify itself to a trusted back-end server by sending
        /// its Firebase ID Token (accessible via the <c>getIdToken()</c> API in the Firebase
        /// client SDK) with its requests. The back-end server can then use this method
        /// to verify that the token is valid. This method ensures that the token is correctly
        /// signed, has not expired, and it was issued against the Firebase project associated with
        /// this <c>FirebaseAuth</c> instance.</para>
        /// <para>See <a href="https://firebase.google.com/docs/auth/admin/verify-id-tokens">Verify
        /// ID Tokens</a> for code samples and detailed documentation.</para>
        /// </summary>
        /// <returns>A task that completes with a <see cref="FirebaseToken"/> representing
        /// the verified and decoded ID token.</returns>
        /// <exception cref="ArgumentException">If ID token argument is null or empty.</exception>
        /// <exception cref="FirebaseException">If the ID token fails to verify.</exception>
        /// <param name="idToken">A Firebase ID token string to parse and verify.</param>
        /// <param name="cancellationToken">A cancellation token to monitor the asynchronous
        /// operation.</param>
        public async Task<FirebaseToken> VerifyIdTokenAsync(
            string idToken, CancellationToken cancellationToken)
        {
            var idTokenVerifier = this.IfNotDeleted(() => this.idTokenVerifier.Value);
            return await idTokenVerifier.VerifyTokenAsync(idToken, cancellationToken)
                .ConfigureAwait(false);
        }

        /// <summary>
        /// Sets the specified custom claims on an existing user account. A null claims value
        /// removes any claims currently set on the user account. The claims must serialize into
        /// a valid JSON string. The serialized claims must not be larger than 1000 characters.
        /// </summary>
        /// <returns>A task that completes when the claims have been set.</returns>
        /// <exception cref="ArgumentException">If <paramref name="uid"/> is null, empty or longer
        /// than 128 characters. Or, if the serialized <paramref name="claims"/> is larger than 1000
        /// characters.</exception>
        /// <param name="uid">The user ID string for the custom claims will be set. Must not be null
        /// or longer than 128 characters.
        /// </param>
        /// <param name="claims">The claims to be stored on the user account, and made
<<<<<<< HEAD
        /// available to Firebase security rules. These must be serializable to JSON, and after
        /// serialization it should not be larger than 1000 characters.</param>
        public async Task SetCustomUserClaimsAsync(
            string uid, IReadOnlyDictionary<string, object> claims)
=======
        /// available to Firebase security rules. These must be serializable to JSON, and the
        /// serialized claims should not be larger than 1000 characters.</param>
        public async Task SetCustomUserClaimsAsync(string uid, IReadOnlyDictionary<string, object> claims)
>>>>>>> 7aaf52f1
        {
            await this.SetCustomUserClaimsAsync(uid, claims, default(CancellationToken));
        }

        /// <summary>
        /// Sets the specified custom claims on an existing user account. A null claims value
        /// removes any claims currently set on the user account. The claims should serialize into
        /// a valid JSON string. The serialized claims must not be larger than 1000 characters.
        /// </summary>
        /// <returns>A task that completes when the claims have been set.</returns>
        /// <exception cref="ArgumentException">If <paramref name="uid"/> is null, empty or longer
        /// than 128 characters. Or, if the serialized <paramref name="claims"/> is larger than 1000
        /// characters.</exception>
        /// <param name="uid">The user ID string for the custom claims will be set. Must not be null
        /// or longer than 128 characters.
        /// </param>
        /// <param name="claims">The claims to be stored on the user account, and made
        /// available to Firebase security rules. These must be serializable to JSON, and after
        /// serialization it should not be larger than 1000 characters.</param>
        /// <param name="cancellationToken">A cancellation token to monitor the asynchronous
        /// operation.</param>
        public async Task SetCustomUserClaimsAsync(
            string uid, IReadOnlyDictionary<string, object> claims, CancellationToken cancellationToken)
        {
            var userManager = this.IfNotDeleted(() => this.userManager.Value);
            var user = new UserRecord(uid)
            {
                CustomClaims = claims,
            };

            await userManager.UpdateUserAsync(user, cancellationToken).ConfigureAwait(false);
        }

        /// <summary>
        /// Deletes this <see cref="FirebaseAuth"/> service instance.
        /// </summary>
        void IFirebaseService.Delete()
        {
            lock (this.authLock)
            {
                this.deleted = true;
                this.tokenFactory.DisposeIfCreated();
                this.userManager.DisposeIfCreated();
            }
        }

        private TResult IfNotDeleted<TResult>(Func<TResult> func)
        {
            lock (this.authLock)
            {
                if (this.deleted)
                {
                    throw new InvalidOperationException("Cannot invoke after deleting the app.");
                }

                return func();
            }
        }
    }
}<|MERGE_RESOLUTION|>--- conflicted
+++ resolved
@@ -276,16 +276,10 @@
         /// or longer than 128 characters.
         /// </param>
         /// <param name="claims">The claims to be stored on the user account, and made
-<<<<<<< HEAD
-        /// available to Firebase security rules. These must be serializable to JSON, and after
-        /// serialization it should not be larger than 1000 characters.</param>
+        /// available to Firebase security rules. These must be serializable to JSON, and the
+        /// serialized claims should not be larger than 1000 characters.</param>
         public async Task SetCustomUserClaimsAsync(
             string uid, IReadOnlyDictionary<string, object> claims)
-=======
-        /// available to Firebase security rules. These must be serializable to JSON, and the
-        /// serialized claims should not be larger than 1000 characters.</param>
-        public async Task SetCustomUserClaimsAsync(string uid, IReadOnlyDictionary<string, object> claims)
->>>>>>> 7aaf52f1
         {
             await this.SetCustomUserClaimsAsync(uid, claims, default(CancellationToken));
         }
